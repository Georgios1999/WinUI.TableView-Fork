--- conflicted
+++ resolved
@@ -756,46 +756,6 @@
     }
 
     /// <summary>
-<<<<<<< HEAD
-=======
-    /// Applies clipping to the items panel. This will allow header row to stay on top while scrolling
-    /// </summary>
-    private void ApplyItemsClip()
-    {
-#if WINDOWS
-        if (_scrollViewer is null || ItemsPanelRoot is null) return;
-
-        Canvas.SetZIndex(ItemsPanelRoot, -1);
-
-        var scrollProperties = ElementCompositionPreview.GetScrollViewerManipulationPropertySet(_scrollViewer);
-        var compositor = scrollProperties.Compositor;
-        var scrollPropSet = scrollProperties.GetSpecializedReference<ManipulationPropertySetReferenceNode>();
-        var itemsPanelVisual = ElementCompositionPreview.GetElementVisual(ItemsPanelRoot);
-        var contentClip = compositor.CreateInsetClip();
-        var expressionClipAnimation = ExpressionFunctions.Max(-scrollPropSet.Translation.Y, 0);
-
-        itemsPanelVisual.Clip = contentClip;
-        contentClip.TopInset = (float)Math.Max(-_scrollViewer.VerticalOffset, 0);
-        contentClip.StartAnimation("TopInset", expressionClipAnimation);
-#endif
-    }
-
-    /// <summary>
-    /// Updates the margin of the vertical scroll bar to always show under the header row.
-    /// </summary>
-    private void UpdateVerticalScrollBarMargin()
-    {
-        if (GetTemplateChild("ScrollViewer") is ScrollViewer scrollViewer)
-        {
-            var verticalScrollBar = scrollViewer.FindDescendant<ScrollBar>(x => x.Name == "VerticalScrollBar");
-            if (verticalScrollBar is not null)
-            {
-                verticalScrollBar.Margin = new Thickness(0, _headerRow?.ActualHeight ?? 0, 0, 0);
-            }
-        }
-    }
-
-    /// <summary>
     /// Refreshes the items view of the TableView.
     /// </summary>
     public void RefreshView()
@@ -814,7 +774,6 @@
     }
 
     /// <summary>
->>>>>>> 3587a921
     /// Clears all sorting applied to the items.
     /// </summary>
     public void ClearAllSorting()
