--- conflicted
+++ resolved
@@ -25,7 +25,6 @@
     /// <returns>A compiled function that takes an instance and returns the property value, or null if the property path is invalid.</returns>
     internal static Func<object, object?>? GetFuncCompiledPropertyPath(this object dataItem, string bindingPath)
     {
-<<<<<<< HEAD
         try
         {
             // Build the property access expression chain with runtime type checking
@@ -41,45 +40,6 @@
         {
             // If compilation fails, fall back to reflection-based approach
             return null;
-=======
-        if (pis is null || pis.Length == 0)
-        {
-            return null;
-        }
-
-        foreach (var (pi, index) in pis)
-        {
-            if (obj is null)
-                break;
-
-            if (pi != null)
-            {
-                // Use property getter, with or without index
-                obj = index is not null ? pi.GetValue(obj, [index]) : pi.GetValue(obj);
-            }
-            else if (obj is IDictionary dictionary && dictionary.Contains(index!))
-            {
-                obj = dictionary[index!];
-            }
-            else if (index is int idx)
-            {
-                // Array
-                if (obj is Array arr && idx >= 0 && idx < arr.Length)
-                {
-                    obj = arr.GetValue(idx);
-                }
-                // IList
-                else if (obj is IList list && idx >= 0 && list.Count < idx)
-                {
-                    obj = list[idx];
-                }
-            }
-            else
-            {
-                // Not a supported path segment
-                return null;
-            }
->>>>>>> a54ef716
         }
     }
 
@@ -99,27 +59,15 @@
         if (current.Type != dataItem.GetType())
             current = Expression.Convert(current, dataItem.GetType());
 
-<<<<<<< HEAD
         var matches = PropertyPathRegex().Matches(bindingPath);
 
         foreach (Match match in matches)
         {
             string part = match.Value;
-=======
-        // Pre-size the steps array to the number of matches
-        pis = new (PropertyInfo, object?)[matches.Count];
-        var i = 0;
-
-        foreach (Match match in matches)
-        {
-            var part = match.Value;
-            object? index = null;
->>>>>>> a54ef716
 
             // Indexer
             if (part.StartsWith('[') && part.EndsWith(']'))
             {
-<<<<<<< HEAD
                 string stringIndex = part[1..^1];
 
                 // See if this is an integer index
@@ -151,75 +99,6 @@
                 var propertyInfo = current.Type.GetProperty(part, BindingFlags.Instance | BindingFlags.Public | BindingFlags.NonPublic)
                     ?? throw new ArgumentException($"Property '{part}' not found on type '{current.Type.Name}'");
                 current = Expression.Property(current, propertyInfo);
-=======
-                index = part[1..^1];
-
-                // Try IDictionary
-                if (obj is IDictionary dictionary && dictionary.Contains(index!))
-                {
-                    obj = dictionary[index!];
-                    pis[i++] = (null!, index);
-                    type = obj?.GetType();
-                    continue;
-                }
-                else if (int.TryParse(part[1..^1], out var idx))
-                {
-                    index = idx;
-
-                    // Try array
-                    if (obj is Array arr && idx >= 0 && idx < arr.Length)
-                    {
-                        obj = arr.GetValue(idx);
-                        pis[i++] = (null!, idx);
-                        type = obj?.GetType();
-                        continue;
-                    }
-                    // Try IList
-                    else if (obj is IList list && idx >= 0 && list.Count < idx)
-                    {
-                        obj = list[idx];
-                        pis[i++] = (null!, idx);
-                        type = obj?.GetType();
-                        continue;
-                    }
-
-                }
-
-                part = "Item"; // Default indexer property name
-            }
-
-            if (TryGetPropertyValue(ref obj, ref type, part, index, out var pi))
-            {
-                pis[i++] = (pi!, index);
-            }
-            else
-            {
-                pis = null!;
-                return null;
-            }
-        }
-
-        static bool TryGetPropertyValue(ref object? obj, ref Type? type, string propertyName, object? index, out PropertyInfo? pi)
-        {
-            try
-            {
-                pi = index is null ? type?.GetProperty(propertyName) : type?.GetProperty(propertyName, [index.GetType()]);
-
-                if (pi != null)
-                {
-                    obj = index is null ? pi.GetValue(obj) : pi.GetValue(obj, [index]);
-                    type = obj?.GetType();
-
-                    return true;
-                }
-
-                return false;
-            }
-            catch
-            {
-                pi = null!;
-                return false;
->>>>>>> a54ef716
             }
 
             // Compile a lambda of the partial expression thus far (cast to object), to see if we need to add a cast
@@ -232,11 +111,7 @@
                 current = Expression.Convert(current, runtimeType);
         }
 
-<<<<<<< HEAD
         return EnsureObjectCompatibleResult(current);
-=======
-        return obj;
->>>>>>> a54ef716
     }
 
     private static Expression EnsureObjectCompatibleResult(Expression expression) => 
